# Core Framework (4)
fastapi==0.104.1
uvicorn[standard]==0.24.0
pydantic==2.5.0
pydantic-settings==2.0.3

# Database (3) - Updated versions for better type support
sqlalchemy[mypy]==2.0.23
aiosqlite==0.19.0
alembic==1.12.1

# Network & SSH (2)
httpx==0.25.2
asyncssh==2.14.2

# Security (2)
cryptography>=41.0.0,<46.0.0
python-dotenv==1.0.0

<<<<<<< HEAD
# Development (9) - Updated mypy version
=======
# Development & Testing (11)
>>>>>>> 1db65f76
pytest==7.4.3
pytest-asyncio==0.21.1
pytest-mock==3.12.0
pytest-cov==4.1.0
black==23.11.0
isort==5.12.0
flake8==6.1.0
mypy>=1.7.0
types-sqlalchemy>=1.4.53
pre-commit>=3.0.0
bandit>=1.7.0<|MERGE_RESOLUTION|>--- conflicted
+++ resolved
@@ -17,11 +17,7 @@
 cryptography>=41.0.0,<46.0.0
 python-dotenv==1.0.0
 
-<<<<<<< HEAD
-# Development (9) - Updated mypy version
-=======
-# Development & Testing (11)
->>>>>>> 1db65f76
+# Development (9)
 pytest==7.4.3
 pytest-asyncio==0.21.1
 pytest-mock==3.12.0
